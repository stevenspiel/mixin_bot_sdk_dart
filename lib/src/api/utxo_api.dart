import 'dart:typed_data';

import 'package:collection/collection.dart';
import 'package:decimal/decimal.dart';
import 'package:dio/dio.dart';
import 'package:ed25519_edwards/ed25519_edwards.dart' as ed;
import 'package:thirds/blake3.dart';
import 'package:uuid/uuid.dart';

import '../../mixin_bot_sdk_dart.dart';

const _kLimit = 500;

class UtxoApi {
  UtxoApi(this._accountApi, this._tokenApi, {required this.dio});

  final Dio dio;
  final AccountApi _accountApi;
  final TokenApi _tokenApi;

  /// https://developers.mixin.one/docs/api/safe-apis#get-utxo-list
  ///
  /// Because the new version of the API is just a proxy for the mainnet RPC,
  /// all operations are based on UTXO.
  ///
  /// A user, or a multi-signature group, wants to get their own asset situation,
  /// needs to access the UTXO list API to get all the UTXO and add them up to
  /// get the balance of the relevant asset account.
  ///
  /// [members] member user id list. null or empty for current user.
  /// [offset] The offset of this API is not using time, because all UTXO
  /// in Mixin Sequencer have a unique numeric sequence number sequence,
  /// which can be used directly to sort more conveniently.
  Future<MixinResponse<List<SafeUtxoOutput>>> getOutputs({
    required int threshold,
    List<String>? members,
    int? offset,
    int limit = _kLimit,
    String? state,
    String? asset,
  }) =>
      MixinResponse.requestList<SafeUtxoOutput>(
        dio.get(
          '/safe/outputs',
          queryParameters: {
            if (members != null && members.isNotEmpty)
              'members': hashMembers(members),
            'threshold': threshold,
            'offset': offset,
            'limit': limit,
            'state': state,
            'asset': asset,
          },
        ),
        SafeUtxoOutput.fromJson,
      );

  /// https://developers.mixin.one/docs/api/safe-apis#get-a-recharge-address
  ///
  /// The new version of the API can give any user,
  /// including a multi-signature group, a recharge address.
  ///
  /// For now, a user or a multi-signature group can only get one address,
  /// and repeated requests will get the same address.
  Future<MixinResponse<List<DepositEntry>>> createDeposit({
    required String chainId,
    List<String>? members,
    int? threshold,
  }) =>
      MixinResponse.requestList<DepositEntry>(
        dio.post(
          '/safe/deposit/entries',
          data: {
            'chain_id': chainId,
            if (members != null) 'members': members,
            if (threshold != null) 'threshold': threshold,
          },
        ),
        DepositEntry.fromJson,
      );

  /// https://developers.mixin.one/docs/api/safe-apis#register-user
  ///
  /// Register user No matter if it is a new user or an old user,
  /// they are all unregistered users in front of the new version of the API,
  /// and they need to use the following API to register.
  ///
  /// [publicKey] Ed25519 public key hex
  /// [signature] Ed25519 signature of user uuid hex
  /// [pin] tip pin base64
  Future<MixinResponse<Account>> registerPublicKey({
    required String publicKey,
    required String signature,
    required String pin,
  }) =>
      MixinResponse.request<Account>(
        dio.post(
          '/safe/users',
          data: {
            'public_key': publicKey,
            'signature': signature,
            'pin_base64': pin,
          },
        ),
        Account.fromJson,
      );

  /// https://developers.mixin.one/docs/api/safe-apis#get-payment-information
  ///
  /// If it is a withdrawal or directly transfer the assets to a Mixin Kernel address,
  /// this step is not required.
  ///
  /// Only when you want to transfer assets to a registered user or multi-signature
  /// group of Sequencer, you need to get the one-time payment information
  /// of the other party through this API.
  Future<MixinResponse<List<SafeGhostKey>>> ghostKey(
    List<GhostKeyRequest> ghostKeyRequests,
  ) =>
      MixinResponse.requestList<SafeGhostKey>(
        dio.post(
          '/safe/keys',
          data: ghostKeyRequests,
        ),
        SafeGhostKey.fromJson,
      );

  /// https://developers.mixin.one/docs/api/safe-apis#verify-transaction-format
  ///
  /// Regardless of whether the recipient is a Sequencer user,
  /// after the transaction is constructed, you need to send the transaction to
  /// Sequencer to verify that the transaction format is correct,
  /// and Sequencer will return the corresponding view key signature.
  ///
  /// The successfully returned views array is exactly the view key part signature
  /// corresponding to each input in order.
  ///
  /// Note that both the input and output of this API are arrays,
  /// which is for the convenience of batch verification of transactions.
  Future<MixinResponse<List<TransactionResponse>>> transactionRequest(
    List<TransactionRequest> transactionRequests,
  ) =>
      MixinResponse.requestList<TransactionResponse>(
        dio.post(
          '/safe/transaction/requests',
          data: transactionRequests,
        ),
        TransactionResponse.fromJson,
      );

  /// https://developers.mixin.one/docs/api/safe-apis#sign-and-send-transaction
  ///
  /// After receiving the view key signature from Sequencer,
  /// the client can use their own ed25519 private key to perform the second
  /// formal signature, and the specific code of the signature can be operated
  /// using the relevant SDK.
  ///
  /// At this time, the entire transaction is considered to be completely constructed,
  /// and then it can be sent out through the following API.
  ///
  /// Note that this transaction can be sent directly through the Mixin Kernel mainnet RPC,
  /// but we do not recommend this operation, because if it is sent directly,
  /// Sequencer cannot correctly index this transaction and cannot provide transaction
  /// and snapshot query services.
  Future<MixinResponse<List<TransactionResponse>>> transactions(
    List<TransactionRequest> transactionRequests,
  ) =>
      MixinResponse.requestList<TransactionResponse>(
        dio.post(
          '/safe/transactions',
          data: transactionRequests,
        ),
        TransactionResponse.fromJson,
      );

  /// https://developers.mixin.one/docs/api/safe-apis#query-transaction
  ///
  /// After the transaction is correctly sent out through the Sequencer API,
  /// you can query the transaction status through the request UUID.
  Future<MixinResponse<TransactionResponse>> getTransactionsById({
    required String id,
  }) =>
      MixinResponse.request<TransactionResponse>(
        dio.get(
          '/safe/transactions/$id',
        ),
        TransactionResponse.fromJson,
      );

  Future<MixinResponse<TransactionResponse>> getMultisigs(String requestId) =>
      MixinResponse.request<TransactionResponse>(
        dio.get(
          '/safe/multisigs/$requestId',
        ),
        TransactionResponse.fromJson,
      );

  Future<MixinResponse<TransactionResponse>> signTransactionMultisigs(
    String requestId,
    TransactionRequest request,
  ) =>
      MixinResponse.request<TransactionResponse>(
        dio.post(
          '/safe/multisigs/$requestId/sign',
          data: request.toJson(),
        ),
        TransactionResponse.fromJson,
      );

  Future<MixinResponse<TransactionResponse>> unlockTransactionMultisigs(
          String requestId) =>
      MixinResponse.request<TransactionResponse>(
        dio.post(
          '/safe/multisigs/$requestId/unlock',
        ),
        TransactionResponse.fromJson,
      );

  Future<String> assetBalance({
    required String assetId,
    required int threshold,
    List<String>? members,
  }) async {
    final outputs = <SafeUtxoOutput>[];
    int? latestSequence;
    while (true) {
      final data = (await getOutputs(
        members: members,
        threshold: threshold,
        asset: assetId,
        state: OutputState.unspent.name,
        offset: latestSequence == null ? null : latestSequence + 1,
      ))
          .data;
      outputs.addAll(data);
      if (data.length < _kLimit) {
        break;
      }
      latestSequence = data.last.sequence;
    }
    final balance = outputs.fold(
      Decimal.zero,
      (previousValue, element) => previousValue + Decimal.parse(element.amount),
    );
    return balance.toString();
  }

  Future<(List<SafeUtxoOutput>, Decimal)> _getEnoughOutputsForTransaction({
    required String asset,
    required int threshold,
    required Decimal desiredAmount,
    List<String> members = const [],
  }) async {
    int? latestSequence;
    final outputs = <SafeUtxoOutput>[];
    var outputsAmount = Decimal.zero;
    while (true) {
      const limit = 100;
      final data = (await getOutputs(
        threshold: threshold,
        asset: asset,
        state: OutputState.unspent.name,
        members: members,
        limit: limit,
        offset: latestSequence == null ? null : latestSequence + 1,
      ))
          .data;
      latestSequence = data.lastOrNull?.sequence;
      final noMoreOutputs = data.length < limit;
      final (amount, candidates) =
          getUnspentOutputsForTransaction(data, desiredAmount);
      outputsAmount += amount;
      outputs.addAll(candidates);

      if (outputsAmount >= desiredAmount || noMoreOutputs) {
        break;
      }
      assert(latestSequence != null, 'latestSequence is null');
    }
    if (outputsAmount < desiredAmount) {
      throw NotEnoughOutputsException();
    }
    assert(() {
      final outputIds = outputs.map((e) => e.outputId).toSet();
      assert(outputIds.length == outputs.length, 'outputs is not unique.');
      return true;
    }(), 'check outputs if valid');

    const maxUtxoCount = 256;
    if (outputs.length >= maxUtxoCount) {
      throw MaxCountNotEnoughUtxoException();
    }

    return (outputs, outputsAmount - desiredAmount);
  }

  /// Send a tx to mixin user.
  ///
  /// [receiverIds] destination user uuid list
  /// [senderIds] sender user uuid list
  ///
  /// [spendKey] spend key hex
  ///
  Future<List<TransactionResponse>> transactionToUser({
    required List<String> receiverIds,
    required String amount,
    required String asset,
    required String spendKey,
    List<String> senderIds = const [],
    int threshold = 1,
    String? memo,
    String? transactionRequestId,
  }) async {
    assert(receiverIds.isNotEmpty, 'receiverIds is empty');
    receiverIds = receiverIds.toList()..sort();

    final (utxos, change) = await _getEnoughOutputsForTransaction(
      asset: asset,
      threshold: threshold,
      desiredAmount: Decimal.parse(amount),
      members: senderIds,
    );

    final recipients = [
      UserTransactionRecipient(
        members: receiverIds,
        threshold: threshold,
        amount: amount,
      ),
      if (change > Decimal.zero)
        // change
        UserTransactionRecipient(
          members: utxos[0].receivers,
          threshold: utxos[0].receiversThreshold,
          amount: change.toString(),
        ),
    ];

    final ghosts = (await ghostKey(
      recipients
          .mapIndexed(
            (index, e) => GhostKeyRequest(
              receivers: e.members,
              hint: const Uuid().v4(),
              index: index,
            ),
          )
          .toList(),
    ))
        .data;

    final tx = buildSafeTransaction(
      utxos: utxos,
      rs: recipients,
      gs: ghosts,
      extra: memo ?? '',
    );
    // verify safe transaction
    final raw = encodeSafeTransaction(tx);
    final requestId = transactionRequestId ?? const Uuid().v4();
    final verifiedTx = (await transactionRequest(
      [
        TransactionRequest(
          requestId: requestId,
          raw: raw,
        )
      ],
    ))
        .data
        .first;

    // sign safe transaction with the private key registered in the safe
    final signedRaw = signSafeTransaction(
      tx: tx,
      utxos: utxos,
      views: verifiedTx.views!,
      privateKey: spendKey,
    );

    final sentTx = await transactions(
      [TransactionRequest(raw: signedRaw, requestId: requestId)],
    );
    return sentTx.data;
  }

  Future<Account> registerSafe({
    required String userId,
    required Uint8List tipPrivateKey,
    required String pinTokenBase64,
    required String sessionPrivateKeyBase64,
  }) async {
    final safePublicKeyHex =
        ed.public(ed.PrivateKey(tipPrivateKey)).bytes.toHexString();

    final me = (await _accountApi.getMe()).data;
    if (me.hasSafe) {
      // already has safe.
      return me;
    }

    final pin = encryptTipPin(
      pinTokenBase64: pinTokenBase64,
      privateKeyBase64: sessionPrivateKeyBase64,
      signTarget: TipBody.forSequencerRegister(
              userId: userId, publicKey: safePublicKeyHex)
          .bytes,
      tipPrivateKey: tipPrivateKey,
    );

    final signature = ed
        .sign(ed.PrivateKey(tipPrivateKey), userId.sha3Hash())
        .base64RawUrlEncode();

    final response = await registerPublicKey(
      publicKey: safePublicKeyHex,
      signature: signature,
      pin: pin,
    );
    return response.data;
  }

  Future<List<TransactionResponse>> withdrawalToAddress({
    required String asset,
    required String destination,
    required String spendKey,
    required String amount,
    String? tag,
    String? memo,
<<<<<<< HEAD
    bool preferAssetFeeOverChainFee = false,
=======
    String? transactionRequestId,
>>>>>>> ff86eba2
  }) async {
    final token = (await _tokenApi.getAssetById(asset)).data;
    final chain = token.chainId == token.assetId
        ? token
        : (await _tokenApi.getAssetById(token.chainId)).data;

    final feeResponse =
        (await _tokenApi.getFees(asset: asset, destination: destination)).data;
    late final assetFee =
        feeResponse.firstWhereOrNull((element) => element.assetId == asset);
    late final chainFee = feeResponse
        .firstWhereOrNull((element) => element.assetId == chain.assetId);

    final fee =
        (preferAssetFeeOverChainFee && assetFee != null) ? assetFee : chainFee;
    if (fee == null) {
      throw Exception('fee not found: $asset $feeResponse');
    }

    const mixinFeeUserId = '674d6776-d600-4346-af46-58e77d8df185';

    return _withdrawTransaction(
      feeReceiverId: mixinFeeUserId,
      feeAsset: fee.assetId,
      feeAmount: Decimal.parse(fee.amount),
      asset: asset,
      amount: Decimal.parse(amount),
      destination: destination,
      tag: tag,
      spendKey: spendKey,
      transactionRequestId: transactionRequestId,
    );
  }

  Future<List<TransactionResponse>> _withdrawTransaction({
    required String feeReceiverId,
    required String feeAsset,
    required Decimal feeAmount,
    required String asset,
    required Decimal amount,
    required String destination,
    required String? tag,
    required String spendKey,
    int threshold = 1,
    String? memo,
    String? transactionRequestId,
  }) async {
    final isFeeDifferenceAsset = feeAsset != asset;

    if (isFeeDifferenceAsset) {
      final (utxos, change) = await _getEnoughOutputsForTransaction(
        asset: asset,
        threshold: threshold,
        desiredAmount: amount,
      );

      final (feeUtxos, feeChange) = await _getEnoughOutputsForTransaction(
        asset: feeAsset,
        threshold: threshold,
        desiredAmount: feeAmount,
      );

      final ghosts = (await ghostKey([
        // fee
        GhostKeyRequest(
            receivers: [feeReceiverId], hint: const Uuid().v4(), index: 0),
        // change
        if (change > Decimal.zero)
          GhostKeyRequest(
              receivers: utxos[0].receivers, hint: const Uuid().v4(), index: 1),
        // fee change
        if (feeChange > Decimal.zero)
          GhostKeyRequest(
            receivers: feeUtxos[0].receivers,
            hint: const Uuid().v4(),
            index: 1,
          ),
      ]))
          .data;

      final feeGhostKey = ghosts[0];
      final changeGhostKey = (change > Decimal.zero) ? ghosts[1] : null;
      final feeChangeGhostKey = (feeChange > Decimal.zero)
          ? ((change > Decimal.zero) ? ghosts[2] : ghosts[1])
          : null;

      final withdrawalTx = buildSafeTransaction(
        utxos: utxos,
        rs: [
          WithdrawalTransactionRecipient(
            destination: destination,
            tag: tag,
            amount: amount.toString(),
          ),
          if (change > Decimal.zero)
            UserTransactionRecipient(
              members: utxos[0].receivers,
              threshold: utxos[0].receiversThreshold,
              amount: change.toString(),
            ),
        ],
        gs: [
          null /* first is for withdrawal */,
          if (change > Decimal.zero) changeGhostKey!,
        ],
        extra: memo ?? '',
      );
      final withdrawTxRaw = encodeSafeTransaction(withdrawalTx);

      final feeTx = buildSafeTransaction(
        utxos: feeUtxos,
        rs: [
          UserTransactionRecipient(
            members: [feeReceiverId],
            threshold: threshold,
            amount: feeAmount.toString(),
          ),
          if (feeChange > Decimal.zero)
            UserTransactionRecipient(
              members: feeUtxos[0].receivers,
              threshold: feeUtxos[0].receiversThreshold,
              amount: feeChange.toString(),
            ),
        ],
        gs: [
          feeGhostKey,
          if (feeChange > Decimal.zero) feeChangeGhostKey!,
        ],
        extra: memo ?? '',
        reference: blake3Hex(withdrawTxRaw.hexToBytes()),
      );
      final feeTxRaw = encodeSafeTransaction(feeTx);

      final withdrawalRequestId = const Uuid().v4();
      final feeRequestId = const Uuid().v4();
      final requestResponse = (await transactionRequest([
        TransactionRequest(requestId: withdrawalRequestId, raw: withdrawTxRaw),
        TransactionRequest(requestId: feeRequestId, raw: feeTxRaw),
      ]))
          .data;
      if (requestResponse.isEmpty) {
        throw Exception('Parameter exception');
      } else if (requestResponse.first.state != OutputState.unspent.name) {
        throw Exception('Transfer is already paid');
      }

      final withdrawalData = requestResponse
          .firstWhere((element) => element.requestId == withdrawalRequestId);
      final feeData = requestResponse
          .firstWhere((element) => element.requestId == feeRequestId);

      final singedWithdrawalRaw = signSafeTransaction(
        tx: withdrawalTx,
        utxos: utxos,
        views: withdrawalData.views!,
        privateKey: spendKey,
      );
      final singedFeeRaw = signSafeTransaction(
        tx: feeTx,
        utxos: feeUtxos,
        views: feeData.views!,
        privateKey: spendKey,
      );
      final sentTx = await transactions([
        TransactionRequest(
            raw: singedWithdrawalRaw, requestId: withdrawalRequestId),
        TransactionRequest(raw: singedFeeRaw, requestId: feeRequestId),
      ]);
      return sentTx.data;
    } else {
      final (utxos, change) = await _getEnoughOutputsForTransaction(
        asset: asset,
        threshold: threshold,
        desiredAmount: amount + feeAmount,
      );

      final ghosts = (await ghostKey([
        // fee
        GhostKeyRequest(
            receivers: [feeReceiverId], hint: const Uuid().v4(), index: 1),
        // fee change
        if (change > Decimal.zero)
          GhostKeyRequest(
              receivers: utxos[0].receivers, hint: const Uuid().v4(), index: 2),
      ]))
          .data;

      final tx = buildSafeTransaction(
        utxos: utxos,
        rs: [
          WithdrawalTransactionRecipient(
            destination: destination,
            tag: tag,
            amount: amount.toString(),
          ),
          UserTransactionRecipient(
            members: [feeReceiverId],
            threshold: threshold,
            amount: feeAmount.toString(),
          ),
          if (change > Decimal.zero)
            UserTransactionRecipient(
              members: utxos[0].receivers,
              threshold: utxos[0].receiversThreshold,
              amount: change.toString(),
            ),
        ],
        gs: [null /* first is for withdrawal */, ...ghosts],
        extra: memo ?? '',
      );

      final raw = encodeSafeTransaction(tx);
      final requestId = transactionRequestId ?? const Uuid().v4();
      final verifiedTx = (await transactionRequest(
        [TransactionRequest(requestId: requestId, raw: raw)],
      ))
          .data
          .first;
      final signedRaw = signSafeTransaction(
        tx: tx,
        utxos: utxos,
        views: verifiedTx.views!,
        privateKey: spendKey,
      );
      final sentTx = await transactions(
        [TransactionRequest(raw: signedRaw, requestId: requestId)],
      );
      return sentTx.data;
    }
  }

  Future<List<TransactionResponse>> transactionToMixAddress({
    required MixAddress address,
    required String amount,
    required String spendKey,
    required String asset,
    String? transactionRequestId,
  }) async {
    assert(address.members.isNotEmpty, 'members is empty');
    switch (address.memberType) {
      case MixMemberType.uuid:
        return transactionToUser(
          receiverIds: address.members,
          amount: amount,
          asset: asset,
          spendKey: spendKey,
          transactionRequestId: transactionRequestId,
        );
      case MixMemberType.xin:
        assert(address.members.length == 1, 'members length is not 1');
        throw UnimplementedError();
    }
  }
}<|MERGE_RESOLUTION|>--- conflicted
+++ resolved
@@ -425,11 +425,8 @@
     required String amount,
     String? tag,
     String? memo,
-<<<<<<< HEAD
     bool preferAssetFeeOverChainFee = false,
-=======
     String? transactionRequestId,
->>>>>>> ff86eba2
   }) async {
     final token = (await _tokenApi.getAssetById(asset)).data;
     final chain = token.chainId == token.assetId
