import 'dart:typed_data';

import 'package:collection/collection.dart';
import 'package:decimal/decimal.dart';
import 'package:dio/dio.dart';
import 'package:ed25519_edwards/ed25519_edwards.dart' as ed;
import 'package:thirds/blake3.dart';
import 'package:uuid/uuid.dart';

import '../../mixin_bot_sdk_dart.dart';

const _kLimit = 500;

class UtxoApi {
  UtxoApi(this._accountApi, this._tokenApi, {required this.dio});

  final Dio dio;
  final AccountApi _accountApi;
  final TokenApi _tokenApi;

  /// https://developers.mixin.one/docs/api/safe-apis#get-utxo-list
  ///
  /// Because the new version of the API is just a proxy for the mainnet RPC,
  /// all operations are based on UTXO.
  ///
  /// A user, or a multi-signature group, wants to get their own asset situation,
  /// needs to access the UTXO list API to get all the UTXO and add them up to
  /// get the balance of the relevant asset account.
  ///
  /// [members] member user id list. null or empty for current user.
  /// [offset] The offset of this API is not using time, because all UTXO
  /// in Mixin Sequencer have a unique numeric sequence number sequence,
  /// which can be used directly to sort more conveniently.
  Future<MixinResponse<List<SafeUtxoOutput>>> getOutputs({
    required int threshold,
    List<String>? members,
    int? offset,
    int limit = _kLimit,
    String? state,
    String? asset,
  }) =>
      MixinResponse.requestList<SafeUtxoOutput>(
        dio.get(
          '/safe/outputs',
          queryParameters: {
            if (members != null && members.isNotEmpty)
              'members': hashMembers(members),
            'threshold': threshold,
            'offset': offset,
            'limit': limit,
            'state': state,
            'asset': asset,
          },
        ),
        SafeUtxoOutput.fromJson,
      );

  /// https://developers.mixin.one/docs/api/safe-apis#get-a-recharge-address
  ///
  /// The new version of the API can give any user,
  /// including a multi-signature group, a recharge address.
  ///
  /// For now, a user or a multi-signature group can only get one address,
  /// and repeated requests will get the same address.
  Future<MixinResponse<List<DepositEntry>>> createDeposit({
    required String chainId,
    List<String>? members,
    int? threshold,
  }) =>
      MixinResponse.requestList<DepositEntry>(
        dio.post(
          '/safe/deposit/entries',
          data: {
            'chain_id': chainId,
            if (members != null) 'members': members,
            if (threshold != null) 'threshold': threshold,
          },
        ),
        DepositEntry.fromJson,
      );

  /// https://developers.mixin.one/docs/api/safe-apis#register-user
  ///
  /// Register user No matter if it is a new user or an old user,
  /// they are all unregistered users in front of the new version of the API,
  /// and they need to use the following API to register.
  ///
  /// [publicKey] Ed25519 public key hex
  /// [signature] Ed25519 signature of user uuid hex
  /// [pin] tip pin base64
  Future<MixinResponse<Account>> registerPublicKey({
    required String publicKey,
    required String signature,
    required String pin,
  }) =>
      MixinResponse.request<Account>(
        dio.post(
          '/safe/users',
          data: {
            'public_key': publicKey,
            'signature': signature,
            'pin_base64': pin,
          },
        ),
        Account.fromJson,
      );

  /// https://developers.mixin.one/docs/api/safe-apis#get-payment-information
  ///
  /// If it is a withdrawal or directly transfer the assets to a Mixin Kernel address,
  /// this step is not required.
  ///
  /// Only when you want to transfer assets to a registered user or multi-signature
  /// group of Sequencer, you need to get the one-time payment information
  /// of the other party through this API.
  Future<MixinResponse<List<SafeGhostKey>>> ghostKey(
    List<GhostKeyRequest> ghostKeyRequests,
  ) =>
      MixinResponse.requestList<SafeGhostKey>(
        dio.post(
          '/safe/keys',
          data: ghostKeyRequests,
        ),
        SafeGhostKey.fromJson,
      );

  /// https://developers.mixin.one/docs/api/safe-apis#verify-transaction-format
  ///
  /// Regardless of whether the recipient is a Sequencer user,
  /// after the transaction is constructed, you need to send the transaction to
  /// Sequencer to verify that the transaction format is correct,
  /// and Sequencer will return the corresponding view key signature.
  ///
  /// The successfully returned views array is exactly the view key part signature
  /// corresponding to each input in order.
  ///
  /// Note that both the input and output of this API are arrays,
  /// which is for the convenience of batch verification of transactions.
  Future<MixinResponse<List<TransactionResponse>>> transactionRequest(
    List<TransactionRequest> transactionRequests,
  ) =>
      MixinResponse.requestList<TransactionResponse>(
        dio.post(
          '/safe/transaction/requests',
          data: transactionRequests,
        ),
        TransactionResponse.fromJson,
      );

  /// https://developers.mixin.one/docs/api/safe-apis#sign-and-send-transaction
  ///
  /// After receiving the view key signature from Sequencer,
  /// the client can use their own ed25519 private key to perform the second
  /// formal signature, and the specific code of the signature can be operated
  /// using the relevant SDK.
  ///
  /// At this time, the entire transaction is considered to be completely constructed,
  /// and then it can be sent out through the following API.
  ///
  /// Note that this transaction can be sent directly through the Mixin Kernel mainnet RPC,
  /// but we do not recommend this operation, because if it is sent directly,
  /// Sequencer cannot correctly index this transaction and cannot provide transaction
  /// and snapshot query services.
  Future<MixinResponse<List<TransactionResponse>>> transactions(
    List<TransactionRequest> transactionRequests,
  ) =>
      MixinResponse.requestList<TransactionResponse>(
        dio.post(
          '/safe/transactions',
          data: transactionRequests,
        ),
        TransactionResponse.fromJson,
      );

  /// https://developers.mixin.one/docs/api/safe-apis#query-transaction
  ///
  /// After the transaction is correctly sent out through the Sequencer API,
  /// you can query the transaction status through the request UUID.
  Future<MixinResponse<TransactionResponse>> getTransactionsById({
    required String id,
  }) =>
      MixinResponse.request<TransactionResponse>(
        dio.get(
          '/safe/transactions/$id',
        ),
        TransactionResponse.fromJson,
      );

  Future<MixinResponse<TransactionResponse>> getMultisigs(String requestId) =>
      MixinResponse.request<TransactionResponse>(
        dio.get(
          '/safe/multisigs/$requestId',
        ),
        TransactionResponse.fromJson,
      );

  Future<MixinResponse<TransactionResponse>> signTransactionMultisigs(
    String requestId,
    TransactionRequest request,
  ) =>
      MixinResponse.request<TransactionResponse>(
        dio.post(
          '/safe/multisigs/$requestId/sign',
          data: request.toJson(),
        ),
        TransactionResponse.fromJson,
      );

  Future<MixinResponse<TransactionResponse>> unlockTransactionMultisigs(
          String requestId) =>
      MixinResponse.request<TransactionResponse>(
        dio.post(
          '/safe/multisigs/$requestId/unlock',
        ),
        TransactionResponse.fromJson,
      );

  Future<String> assetBalance({
    required String assetId,
    required int threshold,
    List<String>? members,
  }) async {
    final outputs = <SafeUtxoOutput>[];
    int? latestSequence;
    while (true) {
      final data = (await getOutputs(
        members: members,
        threshold: threshold,
        asset: assetId,
        state: OutputState.unspent.name,
        offset: latestSequence == null ? null : latestSequence + 1,
      ))
          .data;
      outputs.addAll(data);
      if (data.length < _kLimit) {
        break;
      }
      latestSequence = data.last.sequence;
    }
    final balance = outputs.fold(
      Decimal.zero,
      (previousValue, element) => previousValue + Decimal.parse(element.amount),
    );
    return balance.toString();
  }

  Future<(List<SafeUtxoOutput>, Decimal)> _getEnoughOutputsForTransaction({
    required String asset,
    required int threshold,
    required Decimal desiredAmount,
    List<String> members = const [],
  }) async {
    int? latestSequence;
    final outputs = <SafeUtxoOutput>[];
    var outputsAmount = Decimal.zero;
    while (true) {
      const limit = 100;
      final data = (await getOutputs(
        threshold: threshold,
        asset: asset,
        state: OutputState.unspent.name,
        members: members,
        limit: limit,
        offset: latestSequence == null ? null : latestSequence + 1,
      ))
          .data;
      latestSequence = data.lastOrNull?.sequence;
      final noMoreOutputs = data.length < limit;
      final (amount, candidates) =
          getUnspentOutputsForTransaction(data, desiredAmount);
      outputsAmount += amount;
      outputs.addAll(candidates);

      if (outputsAmount >= desiredAmount || noMoreOutputs) {
        break;
      }
      assert(latestSequence != null, 'latestSequence is null');
    }
    if (outputsAmount < desiredAmount) {
      throw NotEnoughOutputsException();
    }
    assert(() {
      final outputIds = outputs.map((e) => e.outputId).toSet();
      assert(outputIds.length == outputs.length, 'outputs is not unique.');
      return true;
    }(), 'check outputs if valid');

    const maxUtxoCount = 256;
    if (outputs.length >= maxUtxoCount) {
      throw MaxCountNotEnoughUtxoException();
    }

    return (outputs, outputsAmount - desiredAmount);
  }

  /// Send a tx to mixin user.
  ///
  /// [receiverIds] destination user uuid list
  /// [senderIds] sender user uuid list
  ///
  /// [spendKey] spend key hex
  ///
  Future<List<TransactionResponse>> transactionToUser({
    required List<String> receiverIds,
    required String amount,
    required String asset,
    required String spendKey,
    List<String> senderIds = const [],
    int threshold = 1,
    String? memo,
  }) async {
    assert(receiverIds.isNotEmpty, 'receiverIds is empty');
    receiverIds = receiverIds.toList()..sort();

    final (utxos, change) = await _getEnoughOutputsForTransaction(
      asset: asset,
      threshold: threshold,
      desiredAmount: Decimal.parse(amount),
      members: senderIds,
    );

    final recipients = [
      UserTransactionRecipient(
        members: receiverIds,
        threshold: threshold,
        amount: amount,
      ),
      if (change > Decimal.zero)
        // change
        UserTransactionRecipient(
          members: utxos[0].receivers,
          threshold: utxos[0].receiversThreshold,
          amount: change.toString(),
        ),
    ];

    final ghosts = (await ghostKey(
      recipients
          .mapIndexed(
            (index, e) => GhostKeyRequest(
              receivers: e.members,
              hint: const Uuid().v4(),
              index: index,
            ),
          )
          .toList(),
    ))
        .data;

    final tx = buildSafeTransaction(
      utxos: utxos,
      rs: recipients,
      gs: ghosts,
      extra: memo ?? '',
    );
    // verify safe transaction
    final raw = encodeSafeTransaction(tx);
    final requestId = const Uuid().v4();
    final verifiedTx = (await transactionRequest(
      [
        TransactionRequest(
          requestId: requestId,
          raw: raw,
        )
      ],
    ))
        .data
        .first;

    // sign safe transaction with the private key registered in the safe
    final signedRaw = signSafeTransaction(
      tx: tx,
      utxos: utxos,
      views: verifiedTx.views!,
      privateKey: spendKey,
    );

    final sentTx = await transactions(
      [TransactionRequest(raw: signedRaw, requestId: requestId)],
    );
    return sentTx.data;
  }

  Future<Account> registerSafe({
    required String userId,
    required Uint8List tipPrivateKey,
    required String pinTokenBase64,
    required String sessionPrivateKeyBase64,
  }) async {
    final safePublicKeyHex =
        ed.public(ed.PrivateKey(tipPrivateKey)).bytes.toHexString();

    final me = (await _accountApi.getMe()).data;
    if (me.hasSafe) {
      // already has safe.
      return me;
    }

    final pin = encryptTipPin(
      pinTokenBase64: pinTokenBase64,
      privateKeyBase64: sessionPrivateKeyBase64,
      signTarget: TipBody.forSequencerRegister(
              userId: userId, publicKey: safePublicKeyHex)
          .bytes,
      tipPrivateKey: tipPrivateKey,
    );

    final signature = ed
        .sign(ed.PrivateKey(tipPrivateKey), userId.sha3Hash())
        .base64RawUrlEncode();

    final response = await registerPublicKey(
      publicKey: safePublicKeyHex,
      signature: signature,
      pin: pin,
    );
    return response.data;
  }

  Future<List<TransactionResponse>> withdrawalToAddress({
    required String asset,
    required String destination,
    required String spendKey,
    required String amount,
    String? tag,
    String? memo,
<<<<<<< HEAD
    bool preferAssetFeeOverChainFee = false,
=======
    String? transactionRequestId,
>>>>>>> d7cf1ccb
  }) async {
    final token = (await _tokenApi.getAssetById(asset)).data;
    final chain = token.chainId == token.assetId
        ? token
        : (await _tokenApi.getAssetById(token.chainId)).data;

    final feeResponse =
        (await _tokenApi.getFees(asset: asset, destination: destination)).data;
    late final assetFee =
        feeResponse.firstWhereOrNull((element) => element.assetId == asset);
    late final chainFee = feeResponse
        .firstWhereOrNull((element) => element.assetId == chain.assetId);

    final fee =
        (preferAssetFeeOverChainFee && assetFee != null) ? assetFee : chainFee;
    if (fee == null) {
      throw Exception('fee not found: $asset $feeResponse');
    }

    const mixinFeeUserId = '674d6776-d600-4346-af46-58e77d8df185';

    return _withdrawTransaction(
      feeReceiverId: mixinFeeUserId,
      feeAsset: fee.assetId,
      feeAmount: Decimal.parse(fee.amount),
      asset: asset,
      amount: Decimal.parse(amount),
      destination: destination,
      tag: tag,
      spendKey: spendKey,
      transactionRequestId: transactionRequestId,
    );
  }

  Future<List<TransactionResponse>> _withdrawTransaction({
    required String feeReceiverId,
    required String feeAsset,
    required Decimal feeAmount,
    required String asset,
    required Decimal amount,
    required String destination,
    required String? tag,
    required String spendKey,
    int threshold = 1,
    String? memo,
    String? transactionRequestId,
  }) async {
    final isFeeDifferenceAsset = feeAsset != asset;

    if (isFeeDifferenceAsset) {
      final (utxos, change) = await _getEnoughOutputsForTransaction(
        asset: asset,
        threshold: threshold,
        desiredAmount: amount,
      );

      final (feeUtxos, feeChange) = await _getEnoughOutputsForTransaction(
        asset: feeAsset,
        threshold: threshold,
        desiredAmount: feeAmount,
      );

      final ghosts = (await ghostKey([
        // fee
        GhostKeyRequest(
            receivers: [feeReceiverId], hint: const Uuid().v4(), index: 0),
        // change
        if (change > Decimal.zero)
          GhostKeyRequest(
              receivers: utxos[0].receivers, hint: const Uuid().v4(), index: 1),
        // fee change
        if (feeChange > Decimal.zero)
          GhostKeyRequest(
            receivers: feeUtxos[0].receivers,
            hint: const Uuid().v4(),
            index: 1,
          ),
      ]))
          .data;

      final feeGhostKey = ghosts[0];
      final changeGhostKey = (change > Decimal.zero) ? ghosts[1] : null;
      final feeChangeGhostKey = (feeChange > Decimal.zero)
          ? ((change > Decimal.zero) ? ghosts[2] : ghosts[1])
          : null;

      final withdrawalTx = buildSafeTransaction(
        utxos: utxos,
        rs: [
          WithdrawalTransactionRecipient(
            destination: destination,
            tag: tag,
            amount: amount.toString(),
          ),
          if (change > Decimal.zero)
            UserTransactionRecipient(
              members: utxos[0].receivers,
              threshold: utxos[0].receiversThreshold,
              amount: change.toString(),
            ),
        ],
        gs: [
          null /* first is for withdrawal */,
          if (change > Decimal.zero) changeGhostKey!,
        ],
        extra: memo ?? '',
      );
      final withdrawTxRaw = encodeSafeTransaction(withdrawalTx);

      final feeTx = buildSafeTransaction(
        utxos: feeUtxos,
        rs: [
          UserTransactionRecipient(
            members: [feeReceiverId],
            threshold: threshold,
            amount: feeAmount.toString(),
          ),
          if (feeChange > Decimal.zero)
            UserTransactionRecipient(
              members: feeUtxos[0].receivers,
              threshold: feeUtxos[0].receiversThreshold,
              amount: feeChange.toString(),
            ),
        ],
        gs: [
          feeGhostKey,
          if (feeChange > Decimal.zero) feeChangeGhostKey!,
        ],
        extra: memo ?? '',
        reference: blake3Hex(withdrawTxRaw.hexToBytes()),
      );
      final feeTxRaw = encodeSafeTransaction(feeTx);

      final withdrawalRequestId = const Uuid().v4();
      final feeRequestId = const Uuid().v4();
      final requestResponse = (await transactionRequest([
        TransactionRequest(requestId: withdrawalRequestId, raw: withdrawTxRaw),
        TransactionRequest(requestId: feeRequestId, raw: feeTxRaw),
      ]))
          .data;
      if (requestResponse.isEmpty) {
        throw Exception('Parameter exception');
      } else if (requestResponse.first.state != OutputState.unspent.name) {
        throw Exception('Transfer is already paid');
      }

      final withdrawalData = requestResponse
          .firstWhere((element) => element.requestId == withdrawalRequestId);
      final feeData = requestResponse
          .firstWhere((element) => element.requestId == feeRequestId);

      final singedWithdrawalRaw = signSafeTransaction(
        tx: withdrawalTx,
        utxos: utxos,
        views: withdrawalData.views!,
        privateKey: spendKey,
      );
      final singedFeeRaw = signSafeTransaction(
        tx: feeTx,
        utxos: feeUtxos,
        views: feeData.views!,
        privateKey: spendKey,
      );
      final sentTx = await transactions([
        TransactionRequest(
            raw: singedWithdrawalRaw, requestId: withdrawalRequestId),
        TransactionRequest(raw: singedFeeRaw, requestId: feeRequestId),
      ]);
      return sentTx.data;
    } else {
      final (utxos, change) = await _getEnoughOutputsForTransaction(
        asset: asset,
        threshold: threshold,
        desiredAmount: amount + feeAmount,
      );

      final ghosts = (await ghostKey([
        // fee
        GhostKeyRequest(
            receivers: [feeReceiverId], hint: const Uuid().v4(), index: 1),
        // fee change
        if (change > Decimal.zero)
          GhostKeyRequest(
              receivers: utxos[0].receivers, hint: const Uuid().v4(), index: 2),
      ]))
          .data;

      final tx = buildSafeTransaction(
        utxos: utxos,
        rs: [
          WithdrawalTransactionRecipient(
            destination: destination,
            tag: tag,
            amount: amount.toString(),
          ),
          UserTransactionRecipient(
            members: [feeReceiverId],
            threshold: threshold,
            amount: feeAmount.toString(),
          ),
          if (change > Decimal.zero)
            UserTransactionRecipient(
              members: utxos[0].receivers,
              threshold: utxos[0].receiversThreshold,
              amount: change.toString(),
            ),
        ],
        gs: [null /* first is for withdrawal */, ...ghosts],
        extra: memo ?? '',
      );

      final raw = encodeSafeTransaction(tx);
      final requestId = transactionRequestId ?? const Uuid().v4();
      final verifiedTx = (await transactionRequest(
        [TransactionRequest(requestId: requestId, raw: raw)],
      ))
          .data
          .first;
      final signedRaw = signSafeTransaction(
        tx: tx,
        utxos: utxos,
        views: verifiedTx.views!,
        privateKey: spendKey,
      );
      final sentTx = await transactions(
        [TransactionRequest(raw: signedRaw, requestId: requestId)],
      );
      return sentTx.data;
    }
  }

  Future<List<TransactionResponse>> transactionToMixAddress({
    required MixAddress address,
    required String amount,
    required String spendKey,
    required String asset,
  }) async {
    assert(address.members.isNotEmpty, 'members is empty');
    switch (address.memberType) {
      case MixMemberType.uuid:
        return transactionToUser(
          receiverIds: address.members,
          amount: amount,
          asset: asset,
          spendKey: spendKey,
        );
      case MixMemberType.xin:
        assert(address.members.length == 1, 'members length is not 1');
        throw UnimplementedError();
    }
  }
}<|MERGE_RESOLUTION|>--- conflicted
+++ resolved
@@ -424,11 +424,8 @@
     required String amount,
     String? tag,
     String? memo,
-<<<<<<< HEAD
     bool preferAssetFeeOverChainFee = false,
-=======
     String? transactionRequestId,
->>>>>>> d7cf1ccb
   }) async {
     final token = (await _tokenApi.getAssetById(asset)).data;
     final chain = token.chainId == token.assetId
